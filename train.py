from data import *
from utils.augmentations import SSDAugmentation, BaseTransform
from utils.functions import MovingAverage, SavePath
from utils import timer
from layers.modules import MultiBoxLoss
from yolact import Yolact
import os
import sys
import time
import math
from pathlib import Path
import torch
from torch.autograd import Variable
import torch.nn as nn
import torch.optim as optim
import torch.backends.cudnn as cudnn
import torch.nn.init as init
import torch.utils.data as data
import numpy as np
import argparse
import datetime

# Oof
import eval as eval_script

def str2bool(v):
    return v.lower() in ("yes", "true", "t", "1")


parser = argparse.ArgumentParser(
    description='Yolact Training Script')
parser.add_argument('--batch_size', default=8, type=int,
                    help='Batch size for training')
parser.add_argument('--resume', default=None, type=str,
                    help='Checkpoint state_dict file to resume training from. If this is "interrupt"'\
                         ', the model will resume training from the interrupt file.')
parser.add_argument('--start_iter', default=0, type=int,
                    help='Resume training at this iter. If this is -1, the iteration will be'\
                         'determined from the file name.')
parser.add_argument('--num_workers', default=4, type=int,
                    help='Number of workers used in dataloading')
parser.add_argument('--cuda', default=True, type=str2bool,
                    help='Use CUDA to train model')
parser.add_argument('--lr', '--learning_rate', default=None, type=float,
                    help='Initial learning rate. Leave as None to read this from the config.')
parser.add_argument('--momentum', default=None, type=float,
                    help='Momentum for SGD. Leave as None to read this from the config.')
parser.add_argument('--decay', '--weight_decay', default=None, type=float,
                    help='Weight decay for SGD. Leave as None to read this from the config.')
parser.add_argument('--gamma', default=None, type=float,
                    help='For each lr step, what to multiply the lr by. Leave as None to read this from the config.')
parser.add_argument('--save_folder', default='weights/',
                    help='Directory for saving checkpoint models')
parser.add_argument('--config', default=None,
                    help='The config object to use.')
parser.add_argument('--save_interval', default=10000, type=int,
                    help='The number of iterations between saving the model.')
parser.add_argument('--validation_size', default=5000, type=int,
                    help='The number of images to use for validation.')
parser.add_argument('--validation_epoch', default=2, type=int,
                    help='Output validation information every n iterations. If -1, do no validation.')
parser.add_argument('--keep_latest', dest='keep_latest', action='store_true',
                    help='Only keep the latest checkpoint instead of each one.')
parser.add_argument('--keep_latest_interval', default=100000, type=int,
                    help='When --keep_latest is on, don\'t delete the latest file at these intervals. This should be a multiple of save_interval or 0.')
parser.add_argument('--dataset', default=None, type=str,
                    help='If specified, override the dataset specified in the config with this one (example: coco2017_dataset).')

parser.set_defaults(keep_latest=False)
args = parser.parse_args()

if args.config is not None:
    set_cfg(args.config)

if args.dataset is not None:
    set_dataset(args.dataset)

# Update training parameters from the config if necessary
def replace(name):
    if getattr(args, name) == None: setattr(args, name, getattr(cfg, name))
replace('lr')
replace('decay')
replace('gamma')
replace('momentum')

loss_types = ['B', 'C', 'M', 'P', 'D', 'E', 'S']

if torch.cuda.is_available():
    if args.cuda:
        torch.set_default_tensor_type('torch.cuda.FloatTensor')
    if not args.cuda:
        print("WARNING: It looks like you have a CUDA device, but aren't " +
              "using CUDA.\nRun with --cuda for optimal training speed.")
        torch.set_default_tensor_type('torch.FloatTensor')
else:
    torch.set_default_tensor_type('torch.FloatTensor')

class ScatterWrapper:
    """ Input is any number of lists. This will preserve them through a dataparallel scatter. """
    def __init__(self, *args):
        for arg in args:
            if not isinstance(arg, list):
                print('Warning: ScatterWrapper got input of non-list type.')
        self.args = args
        self.batch_size = len(args[0])
    
    def make_mask(self):
        out = torch.Tensor(list(range(self.batch_size))).long()
        if args.cuda: return out.cuda()
        else: return out
    
    def get_args(self, mask):
        device = mask.device
        mask = [int(x) for x in mask]
        out_args = [[] for _ in self.args]

        for out, arg in zip(out_args, self.args):
            for idx in mask:
                x = arg[idx]
                if isinstance(x, torch.Tensor):
                    x = x.to(device)
                out.append(x)
        
        return out_args

        

def train():
    if not os.path.exists(args.save_folder):
        os.mkdir(args.save_folder)

    dataset = COCODetection(image_path=cfg.dataset.train_images,
                            info_file=cfg.dataset.train_info,
                            transform=SSDAugmentation(MEANS))
    
    if args.validation_epoch > 0:
        setup_eval()
        val_dataset = COCODetection(image_path=cfg.dataset.valid_images,
                                    info_file=cfg.dataset.valid_info,
                                    transform=BaseTransform(MEANS))

    # Parallel wraps the underlying module, but when saving and loading we don't want that
    yolact_net = Yolact()
    net = yolact_net
    net.train()

    # I don't use the timer during training (I use a different timing method).
    # Apparently there's a race condition with multiple GPUs.
    timer.disable_all()

    # Both of these can set args.resume to None, so do them before the check    
    if args.resume == 'interrupt':
        args.resume = SavePath.get_interrupt(args.save_folder)
    elif args.resume == 'latest':
        args.resume = SavePath.get_latest(args.save_folder, cfg.name)

    if args.resume is not None:
        print('Resuming training, loading {}...'.format(args.resume))
        yolact_net.load_weights(args.resume)

        if args.start_iter == -1:
            args.start_iter = SavePath.from_str(args.resume).iteration
    else:
        print('Initializing weights...')
        yolact_net.init_weights(backbone_path=args.save_folder + cfg.backbone.path)

    optimizer = optim.SGD(net.parameters(), lr=args.lr, momentum=args.momentum,
                          weight_decay=args.decay)
    criterion = MultiBoxLoss(num_classes=cfg.num_classes,
                             pos_threshold=cfg.positive_iou_threshold,
                             neg_threshold=cfg.negative_iou_threshold,
                             negpos_ratio=3)

    if args.cuda:
        cudnn.benchmark = True
        net       = nn.DataParallel(net).cuda()
        criterion = nn.DataParallel(criterion).cuda()

    # loss counters
    loc_loss = 0
    conf_loss = 0
    iteration = max(args.start_iter, 0)
    last_time = time.time()

    epoch_size = len(dataset) // args.batch_size
    num_epochs = math.ceil(cfg.max_iter / epoch_size)
    
    # Which learning rate adjustment step are we on? lr' = lr * gamma ^ step_index
    step_index = 0

    data_loader = data.DataLoader(dataset, args.batch_size,
                                  num_workers=args.num_workers,
                                  shuffle=True, collate_fn=detection_collate,
                                  pin_memory=True)
    
    
    save_path = lambda epoch, iteration: SavePath(cfg.name, epoch, iteration).get_path(root=args.save_folder)
    time_avg = MovingAverage()

<<<<<<< HEAD
    loss_types = ['B', 'C', 'M', 'P', 'D', 'E', 'S', 'R'] # Forms the print order
=======
    global loss_types # Forms the print order
>>>>>>> fdd7f231
    loss_avgs  = { k: MovingAverage(100) for k in loss_types }

    # I made iteration a float so I have to work around that for step sizes < 1
    iteration_step_size = args.batch_size / cfg.default_batch_size

    print('Begin training!')
    print()
    # try-except so you can use ctrl+c to save early and stop training
    try:
        for epoch in range(num_epochs):
            # Resume from start_iter
            if (epoch+1)*epoch_size < iteration:
                continue

            
            for datum in data_loader:
                # Stop if we've reached an epoch if we're resuming from start_iter
                if iteration >= (epoch+1)*epoch_size:
                    break

                # Stop at the configured number of iterations even if mid-epoch
                if iteration >= cfg.max_iter:
                    break

                # Change a config setting if we've reached the specified iteration
                changed = False
                for change in cfg.delayed_settings:
                    if iteration >= change[0]:
                        changed = True
                        cfg.replace(change[1])

                        # Reset the loss averages because things might have changed
                        for avg in loss_avgs:
                            avg.reset()
                
                # If a config setting was changed, remove it from the list so we don't keep checking
                if changed:
                    cfg.delayed_settings = [x for x in cfg.delayed_settings if x[0] > iteration]

                # Warm up by linearly interpolating the learning rate from some smaller value
                if cfg.lr_warmup_until > 0 and iteration <= cfg.lr_warmup_until:
                    set_lr(optimizer, (args.lr - cfg.lr_warmup_init) * (iteration / cfg.lr_warmup_until) + cfg.lr_warmup_init)

                # Adjust the learning rate at the given iterations, but also if we resume from past that iteration
                while step_index < len(cfg.lr_steps) and iteration >= cfg.lr_steps[step_index]:
                    step_index += 1
                    set_lr(optimizer, args.lr * (args.gamma ** step_index))

                # Load training data
                # Note, for training on multiple gpus this will use the custom replicate and gather I wrote up there
                images, targets, masks, num_crowds = prepare_data(datum)
                
                # Forward Pass
                out = net(images)
                
                # Compute Loss
                optimizer.zero_grad()
                
                wrapper = ScatterWrapper(targets, masks, num_crowds)
                losses = criterion(out, wrapper, wrapper.make_mask())
                
                losses = { k: v.mean() for k,v in losses.items() } # Mean here because Dataparallel
                loss = sum([losses[k] for k in losses])
                
                # Backprop
                loss.backward() # Do this to free up vram even if loss is not finite
                if torch.isfinite(loss).item():
                    optimizer.step()
                
                # Add the loss to the moving average for bookkeeping
                for k in losses:
                    loss_avgs[k].add(losses[k].item())

                cur_time  = time.time()
                elapsed   = cur_time - last_time
                last_time = cur_time

                # Exclude graph setup from the timing information
                if iteration != args.start_iter:
                    time_avg.add(elapsed)

                if iteration % 10 < iteration_step_size:
                    eta_str = str(datetime.timedelta(seconds=((cfg.max_iter-iteration) * time_avg.get_avg() / iteration_step_size))).split('.')[0]
                    
                    total = sum([loss_avgs[k].get_avg() for k in losses])
                    loss_labels = sum([[k, loss_avgs[k].get_avg()] for k in loss_types if k in losses], [])
                    
                    print(('[%3d] %7d ||' + (' %s: %.3f |' * len(losses)) + ' T: %.3f || ETA: %s || timer: %.3f')
                            % tuple([epoch, int(iteration)] + loss_labels + [total, eta_str, elapsed]), flush=True)
                
                iteration += iteration_step_size

                if iteration % args.save_interval < iteration_step_size and iteration != args.start_iter:
                    if args.keep_latest:
                        latest = SavePath.get_latest(args.save_folder, cfg.name)

                    print('Saving state, iter:', iteration)
                    yolact_net.save_weights(save_path(epoch, int(iteration)))

                    if args.keep_latest and latest is not None:
                        if args.keep_latest_interval <= 0 or iteration % args.keep_latest_interval != args.save_interval:
                            print('Deleting old save...')
                            os.remove(latest)
            
            # This is done per epoch
            if args.validation_epoch > 0:
                if epoch % args.validation_epoch == 0 and epoch > 0:
                    compute_validation_map(yolact_net, val_dataset)
    except KeyboardInterrupt:
        print('Stopping early. Saving network...')
        
        # Delete previous copy of the interrupted network so we don't spam the weights folder
        SavePath.remove_interrupt(args.save_folder)
        
        yolact_net.save_weights(save_path(epoch, repr(int(iteration)) + '_interrupt'))
        exit()

    yolact_net.save_weights(save_path(epoch, int(iteration)))


def set_lr(optimizer, new_lr):
    for param_group in optimizer.param_groups:
        param_group['lr'] = new_lr


def prepare_data(datum):
    images, (targets, masks, num_crowds) = datum
    
    if args.cuda:
        images = Variable(images.cuda(), requires_grad=False)
        targets = [Variable(ann.cuda(), requires_grad=False) for ann in targets]
        masks = [Variable(mask.cuda(), requires_grad=False) for mask in masks]
    else:
        images = Variable(images, requires_grad=False)
        targets = [Variable(ann, requires_grad=False) for ann in targets]
        masks = [Variable(mask, requires_grad=False) for mask in masks]

    return images, targets, masks, num_crowds

def compute_validation_loss(net, data_loader, criterion):
    global loss_types

    with torch.no_grad():
        losses = {}
        
        # Don't switch to eval mode because we want to get losses
        iterations = 0
        for datum in data_loader:
            images, targets, masks, num_crowds = prepare_data(datum)
            out = net(images)

            wrapper = ScatterWrapper(targets, masks, num_crowds)
            _losses = criterion(out, wrapper, wrapper.make_mask())
            
            for k, v in _losses.items():
                v = v.mean().item()
                if k in losses:
                    losses[k] += v
                else:
                    losses[k] = v

            iterations += 1
            if args.validation_size <= iterations * args.batch_size:
                break
        
        for k in losses:
            losses[k] /= iterations
            
        
        loss_labels = sum([[k, losses[k]] for k in loss_types if k in losses], [])
        print(('Validation ||' + (' %s: %.3f |' * len(losses)) + ')') % tuple(loss_labels), flush=True)

def compute_validation_map(yolact_net, dataset):
    with torch.no_grad():
        yolact_net.eval()
        print()
        print("Computing validation mAP (this may take a while)...", flush=True)
        eval_script.evaluate(yolact_net, dataset, train_mode=True)
        yolact_net.train()

def setup_eval():
    eval_script.parse_args(['--no_bar', '--max_images='+str(args.validation_size)])

if __name__ == '__main__':
    train()<|MERGE_RESOLUTION|>--- conflicted
+++ resolved
@@ -197,11 +197,7 @@
     save_path = lambda epoch, iteration: SavePath(cfg.name, epoch, iteration).get_path(root=args.save_folder)
     time_avg = MovingAverage()
 
-<<<<<<< HEAD
-    loss_types = ['B', 'C', 'M', 'P', 'D', 'E', 'S', 'R'] # Forms the print order
-=======
     global loss_types # Forms the print order
->>>>>>> fdd7f231
     loss_avgs  = { k: MovingAverage(100) for k in loss_types }
 
     # I made iteration a float so I have to work around that for step sizes < 1
